from typing import Dict, List
import emoji
from colorama import init
from colorama import Fore
import time
import os
import inspect
import warnings
import glob
import shutil
import toml
import salvus.flow.api as sapi
from tqdm import tqdm
from inversionson import InversionsonError, InversionsonWarning
from salvus.flow.api import get_site


from inversionson.optimizers.adam_opt import AdamOpt
from inversionson.utils import sum_two_parameters_h5

SLEEP_TIME = 10
<<<<<<< HEAD
max_reposts = 0
=======
>>>>>>> 12c2a016

CUT_SOURCE_SCRIPT_PATH = os.path.join(
    os.path.dirname(
        os.path.dirname(os.path.abspath(inspect.getfile(inspect.currentframe())))
    ),
    "inversionson",
    "remote_scripts",
    "cut_and_clip.py",
)
SUM_GRADIENTS_SCRIPT_PATH = os.path.join(
    os.path.dirname(
        os.path.dirname(os.path.abspath(inspect.getfile(inspect.currentframe())))
    ),
    "inversionson",
    "remote_scripts",
    "gradient_summing.py",
)

PROCESS_OUTPUT_SCRIPT_PATH = os.path.join(
    os.path.dirname(
        os.path.dirname(os.path.abspath(inspect.getfile(inspect.currentframe())))
    ),
    "inversionson",
    "remote_scripts",
    "window_and_calc_adj_src.py",
)

init()


class RemoteJobListener(object):
    """
    Class designed to monitor the status of remote jobs.

    It can handle various types of jobs:
    Forward,
    Adjoint,
    Smoothing,
    Model/Gradient Interpolations.
    """

    def __init__(self, comm, job_type, events=None):
        self.comm = comm
        self.job_type = job_type
        self.events_already_retrieved = []
        self.events_retrieved_now = []
        self.to_repost = []
        self.not_submitted = []
        if events is None:
            if job_type == "smoothing" and (
                self.comm.project.inversion_mode == "mono-batch"
                or self.comm.project.AdamOpt
            ):
                self.events = [None]
            else:
                self.events = self.comm.project.events_in_iteration
        else:
            self.events = events

    def monitor_jobs(self, smooth_individual=False):
        """
        Takes the job type of the object and monitors the status of
        all the events in the object.

        :raises InversionsonError: Error if job type not recognized
        """
        if self.job_type == "forward":
            job_dict = self.comm.project.forward_job
        elif self.job_type == "adjoint":
            job_dict = self.comm.project.adjoint_job
        elif self.job_type == "model_interp":
            job_dict = self.comm.project.model_interp_job
        elif self.job_type == "gradient_interp":
            job_dict = self.comm.project.gradient_interp_job
        elif self.job_type == "hpc_processing":
            job_dict = self.comm.project.hpc_processing_job
        else:
            job_dict = self.comm.project.smoothing_job
        if self.job_type in [
            "forward",
            "adjoint",
            "model_interp",
            "gradient_interp",
            "hpc_processing"
        ]:
            self.__monitor_jobs(job_dict=job_dict)
        elif self.job_type == "smoothing":
            self.__monitor_job_array(
                job_dict=job_dict, smooth_individual=smooth_individual
            )
        else:
            raise InversionsonError(f"Job type {self.job_type} not recognised")

    def __check_status_of_job(self, event: str, reposts: int, verbose: bool = False):
        """
        Query Salvus Flow for the status of the job

        :param event: Name of event
        :type event: str
        :param reposts: Number of reposts of the event for the job
        :type reposts: int
        """
        status = self.comm.salvus_flow.get_job_status(event, self.job_type).name
        if status == "pending":
            if verbose:
                print(f"Status = {status}, event: {event}")
        elif status == "running":
            if verbose:
                print(f"Status = {status}, event: {event}")
        elif status in ["unknown", "failed"]:
            print(f"{self.job_type} job for {event}, {status}, will resubmit")
            if reposts >= max_reposts:
                print("No I've actually reposted this too often \n")
                print("There must be something wrong.")
                raise InversionsonError("Too many reposts")
            self.to_repost.append(event)
            reposts += 1
            self.comm.project.change_attribute(
                attribute=f'{self.job_type}_job["{event}"]["reposts"]',
                new_value=reposts,
            )
        elif status == "cancelled":
            print("What to do here?")
        elif status == "finished":
            return status
        else:
            warnings.warn(
                f"Inversionson does not recognise job status:  {status}",
                InversionsonWarning,
            )
        return status

    def __check_status_of_job_array(
        self, event: str, reposts: int, verbose: bool = False
    ):
        """
        Query Salvus Flow for the status of the job array

        :param event: Name of event
        :type event: str
        :param reposts: Number of reposts of the event for the job
        :type reposts: int
        """
        status = self.comm.salvus_flow.get_job_status(event, self.job_type)
        params = []
        running = 0
        finished = 0
        pending = 0
        unknown = 0
        i = 0
        for _i, s in enumerate(status):
            if s.name == "finished":
                params.append(s)
                finished += 1
            else:
                if s.name in ["pending", "running"]:
                    if verbose:
                        print(
                            f"Status = {s.name}, event: {event} "
                            f"for smoothing job {_i}/{len(status)}"
                        )
                    if s.name == "pending":
                        pending += 1
                    elif s.name == "running":
                        running += 1
                    continue
                elif s.name in ("failed", "unknown"):
                    if i == 0:
                        print(f"Job {s.name}, will resubmit event {event}")
                        self.to_repost.append(event)
                        reposts += 1
                        if reposts >= 3:
                            print("No I've actually reposted this too often \n")
                            print("There must be something wrong.")
                            raise InversionsonError("Too many reposts")
                        if event is None:
                            self.comm.project.change_attribute(
                                attribute=f'{self.job_type}_job["reposts"]',
                                new_value=reposts,
                            )
                        else:
                            self.comm.project.change_attribute(
                                attribute=f'{self.job_type}_job["{event}"]["reposts"]',
                                new_value=reposts,
                            )
                        i += 1

                elif s.name == "cancelled":
                    print(f"Job cancelled for event {event}")

                else:
                    warnings.warn(
                        f"Inversionson does not recognise job status:  {status}",
                        InversionsonWarning,
                    )
        if verbose:
            if running > 0:
                print(f"{running}/{len(status)} of jobs running: {event}")
            if pending > 0:
                print(f"{pending}/{len(status)} of jobs pending: {event}")
            if finished > 0:
                print(f"{finished}/{len(status)} of jobs finished: {event}")
        if len(params) == len(status):
            return "finished"

    def __monitor_jobs(self, job_dict: Dict, events: List[str] = None, verbose=False):
        """
        Takes the job type of the object and monitors the status of
        all the events in the object.

        :param job_dict: Information on jobs
        :type job_dict: Dict
        :param events: List of events, None results in object events,
            defaults to None
        :type events: List[str], optional
        :param verbose: Print information, defaults to False
        :type verbose: bool, optional
        """
        if events is None:
            events = self.events
        events_left = list(set(events) - set(self.events_already_retrieved))
        finished = len(self.events) - len(events_left)
        running = 0
        pending = 0
        print(f"Checking Jobs for {self.job_type}:")
        for event in tqdm(events_left):
            if job_dict[event]["retrieved"]:
                self.events_already_retrieved.append(event)
                finished += 1
                continue
            else:
                reposts = job_dict[event]["reposts"]
                if not job_dict[event]["submitted"]:
                    status = "unsubmitted"
                    self.not_submitted.append(event)
                    continue
                status = self.__check_status_of_job(event, reposts, verbose=verbose)
            if status == "finished":
                self.events_retrieved_now.append(event)
                finished += 1
                if self.job_type == "gradient_interp":
                    self.comm.project.change_attribute(
                        attribute=f'gradient_interp_job["{event}"]["retrieved"]',
                        new_value=True,
                    )
            elif status == "pending":
                pending += 1
            elif status == "running":
                running += 1

        if finished > 0:
            print(f"{finished}/{len(events)} jobs finished")
        if running > 0:
            print(f"{running}/{len(events)} jobs running")
        if pending > 0:
            print(f"{pending}/{len(events)} jobs pending")

        self.comm.project.update_iteration_toml()

    def __monitor_job_array(self, job_dict, events=None, smooth_individual=False):
        """
        Takes the job type of the object and monitors the status of
        all the events in the object.

        :param job_dict: Information on jobs
        :type job_dict: Dict
        :param events: List of events, None results in object events,
            defaults to None
        :type events: List[str], optional
        """
        finished = 0

        if events is None:
            events = self.events
        if not smooth_individual:
            if job_dict["retrieved"]:
                self.events_already_retrieved = events
                finished += 1
            else:
                reposts = job_dict["reposts"]
                status = self.__check_status_of_job_array(None, reposts)
                if status == "finished":
                    self.events_retrieved_now = events
                    finished += 1
        else:
            events_left = list(set(events) - set(self.events_already_retrieved))
            finished = len(self.events) - len(events_left)
            print("Monitoring Smoothing jobs")
            for event in tqdm(events_left):
                if job_dict[event]["retrieved"]:
                    finished += 1
                    self.events_already_retrieved.append(event)
                    continue
                else:
                    reposts = job_dict[event]["reposts"]
                    status = self.__check_status_of_job_array(
                        event, reposts, verbose=False
                    )
                if status == "finished":
                    self.events_retrieved_now.append(event)
                    finished += 1
            self.comm.project.update_iteration_toml()
            print("\n\n ============= Report ================= \n\n")
            print(f"{finished}/{len(events)} jobs fully finished \n")


class ForwardHelper(object):
    """
    Class which assist with everything related to the forward job

    """

    def __init__(self, comm, events):
        self.comm = comm
        self.events = events

    def dispatch_forward_simulations(self, verbose=False):
        """
        Dispatch all forward simulations to the remote machine.
        If interpolations are needed, this takes care of that too.

        :param verbose: Print information, defaults to False
        :type verbose: bool, optional
        """
        iteration = self.comm.project.current_iteration
        if (
            self.comm.project.meshes == "multi-mesh"
            and self.comm.project.interpolation_mode == "remote"
        ):
            if "validation_" in iteration:
                self.__dispatch_validation_forwards_remote_interps(verbose)
            else:
                self.__dispatch_forwards_remote_interpolations(verbose)
        else:
            if "validation_" in iteration:
                self.__dispatch_validation_forwards_normal(verbose)
            else:
                self.__dispatch_forwards_normal(verbose)

    def retrieve_forward_simulations(
        self,
        events=None,
        adjoint=False,
        windows=True,
        window_set=None,
        verbose=False,
        validation=False,
    ):
        """
        Get the data from the forward simulations and perform whatever
        operations on them which are requested.
        """
        if events is None:
            events = self.events
        self.__retrieve_forward_simulations(
            events=events,
            adjoint=adjoint,
            windows=windows,
            window_set=window_set,
            verbose=verbose,
            validation=validation,
        )

    def report_total_validation_misfit(self):
        """
        Write the computed validation misfit for the iteration into the
        right place
        """
        iteration = self.comm.project.current_iteration
        self.comm.storyteller.report_validation_misfit(
            iteration=iteration,
            event=None,
            total_sum=True,
        )

    def assert_all_simulations_dispatched(self) -> bool:
        """
        Check whether all simulations have been dispatched

        :return: The answer to your question
        :rtype: bool
        """
        all = True
        for event in self.events:
            submitted, _ = self.__submitted_retrieved(event)
            if not submitted:
                all = False
                break
        return all

    def assert_all_simulations_retrieved(self):
        """
        Check whether all simulations have been retrieved

        :return: The answer to your question
        :rtype: bool
        """
        all = True
        for event in self.events:
            _, retrieved = self.__submitted_retrieved(event)
            if not retrieved:
                all = False
                break
        return all

    def __interpolate_model(self, event: str, mode: str, validation=False):
        """
        Interpolate model to a simulation mesh

        :param event: Name of event
        :type event: str
        :param mode: either "remote" or "local"
        :type mode: str
        """
        if self.comm.project.forward_job[event]["submitted"]:
            print(
                f"Event {event} has already been submitted. "
                "Will not do interpolation."
            )
            return
        if self.comm.project.forward_job[event]["interpolated"]:
            print(
                f"Mesh for {event} has already been interpolated. "
                "Will not do interpolation."
            )
            return
        if mode == "local":
            interp_folder = os.path.join(
                self.comm.project.inversion_root,
                "INTERPOLATION",
                event,
                "model",
            )
            if not os.path.exists(interp_folder):
                os.makedirs(interp_folder)

        if mode == "remote":
            if self.comm.project.model_interp_job[event]["submitted"]:
                print(
                    f"Interpolation for event {event} has already been "
                    "submitted. Will not do interpolation."
                )
                return
            hpc_cluster = get_site(self.comm.project.interpolation_site)
            if hpc_cluster.config["site_type"] == "local":
                interp_folder = os.path.join(
                    self.comm.project.remote_diff_model_dir, "..", "MODELS", event
                )
            else:
                username = hpc_cluster.config["ssh_settings"]["username"]
                interp_folder = os.path.join(
                    "/scratch/snx3000",
                    username,
                    "INTERPOLATION_WEIGHTS",
                    "MODELS",
                    event,
                )
            if not hpc_cluster.remote_exists(interp_folder):
                hpc_cluster.remote_mkdir(interp_folder)

        self.comm.multi_mesh.interpolate_to_simulation_mesh(
            event,
            interp_folder=interp_folder,
        )
        if mode == "local":
            self.comm.project.change_attribute(
                attribute=f'forward_job["{event}"]["interpolated"]',
                new_value=True,
            )
        self.comm.project.update_iteration_toml()

    def __submitted_retrieved(self, event: str, sim_type="forward"):
        """
        Get a tuple of boolean values whether job as been submitted
        and retrieved

        :param event: Name of event
        :type event: str
        :param sim_type: Type of simulation
        :type sim_type: str
        """
        if sim_type == "forward":
            job_info = self.comm.project.forward_job[event]
        elif sim_type == "adjoint":
            job_info = self.comm.project.adjoint_job[event]
        elif sim_type == "model_interp":
            job_info = self.comm.project.model_interp_job[event]
        elif sim_type == "hpc_processing":
            job_info = self.comm.project.hpc_processing_job[event]
        return job_info["submitted"], job_info["retrieved"]

    def __run_forward_simulation(
        self, event: str, simulation_created_remotely: bool = False, verbose=False
    ):
        """
        Submit forward simulation to daint and possibly monitor aswell

        :param event: Name of event
        :type event: str
        :param simulation_created_remotely: If the simulation object was created as a part of the interpolation job
            then the dictionary will be downloaded and used to submit the job. Defaults to False
        :type simulation_created_remotely: bool, optional
        """
        # Check status of simulation
        submitted, retrieved = self.__submitted_retrieved(event)
        iteration = self.comm.project.current_iteration
        if submitted:
            return
        if verbose:
            print(Fore.YELLOW + "\n ============================ \n")
            print(emoji.emojize(":rocket: | Run forward simulation", use_aliases=True))
            print(f"Event: {event}")
        receivers = self.comm.salvus_flow.get_receivers(event)
        source = self.comm.salvus_flow.get_source_object(event)
        if simulation_created_remotely:
            w = self.comm.salvus_flow.construct_simulation_from_dict(event)
        else:
            w = self.comm.salvus_flow.construct_simulation(event, source, receivers)

            if (
                self.comm.project.remote_mesh is not None
                and self.comm.project.meshes == "mono-mesh"
            ):
                w.set_mesh(self.comm.project.remote_mesh)
        # if self.comm.project.meshes == "mono-mesh":
        #     w.set_mesh("REMOTE:" +
        #         str(self.comm.lasif.find_remote_mesh(
        #             event=None,
        #             interpolate_to=False,
        #             iteration=iteration,
        #             validation="validation" in iteration,
        #         ))
        #     )

        self.comm.salvus_flow.submit_job(
            event=event,
            simulation=w,
            sim_type="forward",
            site=self.comm.project.site_name,
            wall_time=self.comm.project.wall_time,
            ranks=self.comm.project.ranks,
        )

        print(f"Submitted forward job for event: {event}")

    def __compute_station_weights(self, event: str, verbose=False):
        """
        Calculate station weights to reduce the effect of data coverage

        :param event: Name of event
        :type event: str
        """
        if verbose:
            print(Fore.RED + "\n =========================== \n")
            print(
                emoji.emojize(":trident: | Calculate station weights", use_aliases=True)
            )
        self.comm.lasif.calculate_station_weights(event)

    def __retrieve_seismograms(self, event: str, verbose=False):
        self.comm.salvus_flow.retrieve_outputs(event_name=event, sim_type="forward")
        if verbose:
            print(f"Copied seismograms for event {event} to lasif folder")

    def __process_data(self, event: str):
        """
        Process data for an event in the currently considered
        period range. If the processed data already exists,
        this does not do anything. The processing parameters
        are defined in the Lasif project. Make sure they are
        consistant with what is defined in Inversionson.

        :param event: Name of event
        :type event: str
        """
        self.comm.lasif.process_data(event)

    def _launch_hpc_processing_job(self, event):
        """
        Here, we launch a job to select windows and get adjoint sources
        for an event.

        """

        submitted, _ = self.__submitted_retrieved(event, "hpc_processing")
        if submitted:
            return

        iteration = self.comm.project.current_iteration

        job_name = self.comm.salvus_flow.get_job_name(event=event,
                                                       sim_type="forward")
        forward_job = sapi.get_job(
            site_name=self.comm.project.site_name, job_name=job_name
        )

        # remote synthetics
        remote_syn_path = str(forward_job.output_path / "receivers.h5")

        # local processed_data
        min_period = self.comm.project.min_period
        max_period = self.comm.project.max_period
        lasif_root = self.comm.project.lasif_root
        proc_filename = f"preprocessed_{int(min_period)}s_to_{int(max_period)}s.h5"
        local_proc_file = os.path.join(lasif_root, "PROCESSED_DATA", "EARTHQUAKES",
                     event, proc_filename)

        remote_proc_file_name = f"{event}_{proc_filename}"

        hpc_cluster = get_site(self.comm.project.site_name)

        remote_processed_dir = os.path.join(
            self.comm.project.remote_diff_model_dir, "..", "PROCESSED_DATA"
        )
        if not hpc_cluster.remote_exists(remote_processed_dir):
            hpc_cluster.remote_mkdir(remote_processed_dir)

        remote_proc_path = os.path.join(remote_processed_dir,
                                        remote_proc_file_name)
        if not hpc_cluster.remote_exists(remote_proc_path):
            hpc_cluster.remote_put(local_proc_file, remote_proc_path)

        remote_adj_dir = os.path.join(
            self.comm.project.remote_diff_model_dir, "..", "ADJOINT_SOURCES"
        )

        if not hpc_cluster.remote_exists(remote_adj_dir):
            hpc_cluster.remote_mkdir(remote_adj_dir)

        info = {}
        info["processed_filename"] = remote_proc_path
        info["synthetic_filename"] = remote_syn_path
        info["window_set_name"] = "A"
        info["event_name"] = event
        info["delta"] = self.comm.project.simulation_dict["time_step"]
        info["npts"] = self.comm.project.simulation_dict["number_of_time_steps"]

        info["iteration_name"] = iteration
        info["minimum_period"] = self.comm.project.min_period
        info["maximum_period"] = self.comm.project.max_period
        info["start_time_in_s"] = self.comm.project.simulation_dict["start_time"]

        toml_filename = f"{iteration}_{event}_adj_info.toml"

        with open(toml_filename, "w") as fh:
            toml.dump(info, fh)

        # Put info toml on daint and remove local toml
        remote_toml = os.path.join(remote_adj_dir, toml_filename)
        hpc_cluster.remote_put(toml_filename, remote_toml)
        os.remove(toml_filename)

        # Copy processing script to hpc
        remote_script = os.path.join(remote_adj_dir, "window_and_calc_adj_src.py")
        if not hpc_cluster.remote_exists(remote_script):
            hpc_cluster.remote_put(PROCESS_OUTPUT_SCRIPT_PATH, remote_script)


        # Now submit the job here (make commands) and make a custom job
        # Now submit a job here

        description = f"HPC processing of {event} for iteration {iteration}"

        # use interp wall time for now
        wall_time = self.comm.project.model_interp_wall_time
        from salvus.flow.sites import job, remote_io_site

        commands = [remote_io_site.site_utils.RemoteCommand(
            command="mkdir output", execute_with_mpi=False
        ), remote_io_site.site_utils.RemoteCommand(
            command=f"python {remote_script} {remote_toml}",
            execute_with_mpi=False
        )]

        job = job.Job(
            site=sapi.get_site(self.comm.project.interpolation_site),
            commands=commands,
            job_type="hpc_processing",
            job_description=description,
            job_info={},
            wall_time_in_seconds=wall_time,
            no_db=False,
        )

        self.comm.project.change_attribute(
            attribute=f'hpc_processing_job["{event}"]["name"]',
            new_value=job.job_name,
        )
        job.launch()
        self.comm.project.change_attribute(
            attribute=f'hpc_processing_job["{event}"]["submitted"]',
            new_value=True,
        )
        print(f"Processing job for event {event} submitted")
        self.comm.project.update_iteration_toml()

    def __select_windows(self, event: str):
        """
        Select the windows for the event and the iteration

        :param event: Name of event
        :type event: str
        """
        iteration = self.comm.project.current_iteration
        if self.comm.project.inversion_mode == "mini-batch":
            window_set_name = iteration + "_" + event
        else:
            window_set_name = event
            if "validation_" not in iteration:
                self.comm.lasif.select_windows(
                    window_set_name=window_set_name, event=event
                )
                return

        if "validation_" in iteration:
            # We only compute full trace misfits here, legacy code below.
            return
            ## Legacy code below
            # window_set_name = iteration
            # if self.comm.project.forward_job[event]["windows_selected"]:
            #     print(f"Windows already selected for event {event}")
            #     return
            # self.comm.lasif.select_windows(
            #     window_set_name=window_set_name,
            #     event=event,
            #     validation=True,
            # )
            # self.comm.project.change_attribute(
            #     attribute=f"forward_job['{event}']['windows_selected']",
            #     new_value=True,
            # )
            # self.comm.project.update_iteration_toml(validation=True)
            # return

        # If event is in control group, we look for newest window set for event
        if (
            iteration != "it0000_model"
            and not self.comm.project.AdamOpt
            and event in self.comm.project.old_control_group
        ):

            windows = self.comm.lasif.lasif_comm.project.paths["windows"]
            window_sets = glob.glob(os.path.join(windows, "*" + event + "*"))
            latest_windows = max(window_sets, key=os.path.getctime)
            if not os.path.exists(os.path.join(windows, window_set_name + ".sqlite")):
                shutil.copy(
                    latest_windows,
                    os.path.join(windows, window_set_name + ".sqlite"),
                )
        else:
            self.comm.lasif.select_windows(window_set_name=window_set_name, event=event)

    def __need_misfit_quantification(self, iteration, event, window_set):
        """
        Check whether validation misfit needs to be computed or not

        :param iteration: Name of iteration
        :type iteration: str
        :param event: Name of event
        :type event: str
        :param window_set: Name of window set
        :type window_set: str
        """
        validation_dict = self.comm.storyteller.validation_dict

        quantify_misfit = True
        if iteration in validation_dict.keys():
            if event in validation_dict[iteration]["events"].keys():
                if window_set in validation_dict[iteration]["events"][event].keys():
                    if validation_dict[iteration]["events"][event][window_set] != 0.0:
                        quantify_misfit = False

        if not quantify_misfit:
            message = (
                f"Will not quantify misfit for event {event}, "
                f"iteration {iteration} "
                f"window set {window_set}. If you want it computed, "
                f"change value in validation toml to 0.0"
            )
            print(message)

        return quantify_misfit

    def __validation_misfit_quantification(self, event: str, window_set: str):

        iteration = self.comm.project.current_iteration

        if self.__need_misfit_quantification(
            iteration=iteration, event=event, window_set=window_set
        ):
            self.comm.lasif.misfit_quantification(
                event, validation=True, window_set=window_set
            )
            self.comm.storyteller.report_validation_misfit(
                iteration=iteration,
                event=event,
                total_sum=False,
            )

            self.comm.storyteller.report_validation_misfit(
                iteration=self.comm.project.current_iteration,
                event=event,
                total_sum=True,
            )

    def __misfit_quantification(
        self,
        event: str,
        window_set=None,
        validation=False,
    ):
        """
        Compute Misfits and Adjoint sources

        :param event: Name of event
        :type event: str
        """
        if validation:
            self.__validation_misfit_quantification(
                event=event, window_set=self.comm.project.current_iteration
            )
            return
        misfit = self.comm.lasif.misfit_quantification(
            event, validation=validation, window_set=window_set
        )

        self.comm.project.change_attribute(
            attribute=f'misfits["{event}"]', new_value=misfit
        )
        self.comm.project.update_iteration_toml()

    def __dispatch_adjoint_simulation(self, event: str, verbose=False):
        """
        Dispatch an adjoint simulation after finishing the forward
        processing

        :param event: Name of event
        :type event: str
        :param hpc_processing: Use reomate adjoint file
        :type hpc_processing: bool
        """
        submitted, retrieved = self.__submitted_retrieved(event, "adjoint")
        iteration = self.comm.project.current_iteration
        if submitted:
            return

        if verbose:
            print(Fore.YELLOW + "\n ============================ \n")
            print(emoji.emojize(":rocket: | Run adjoint simulation", use_aliases=True))
            print(f"Event: {event}")

        adj_src = self.comm.salvus_flow.get_adjoint_source_object(event)
        w_adjoint = self.comm.salvus_flow.construct_adjoint_simulation(event,
                                                                       adj_src)

        if (
            self.comm.project.remote_mesh is not None
            and self.comm.project.meshes == "mono-mesh"
        ):
            w_adjoint.set_mesh(self.comm.project.remote_mesh)

        self.comm.salvus_flow.submit_job(
            event=event,
            simulation=w_adjoint,
            sim_type="adjoint",
            site=self.comm.project.site_name,
            wall_time=self.comm.project.wall_time,
            ranks=self.comm.project.ranks,
        )
        self.comm.project.change_attribute(
            attribute=f'adjoint_job["{event}"]["submitted"]', new_value=True
        )
        self.comm.project.update_iteration_toml()

    def __work_with_retrieved_seismograms(
        self,
        event: str,
        windows: bool,
        window_set: str,
        validation=False,
        verbose=False,
    ):
        """
        Process data, select windows, compute adjoint sources

        :param event: Name of event
        :type event: str
        :param windows: Should windows be selected?
        :type windows: bool
        """
        if verbose:
            print(Fore.GREEN + "\n ===================== \n")
            print(
                emoji.emojize(
                    ":floppy_disk: | Process data if needed",
                    use_aliases=True,
                )
            )

        self.__process_data(event)
        if windows:
            if verbose:
                print(Fore.WHITE + "\n ===================== \n")
                print(emoji.emojize(":foggy: | Select windows", use_aliases=True))
            self.__select_windows(event)

        if verbose:
            print(Fore.MAGENTA + "\n ==================== \n")
            print(emoji.emojize(":zap: | Quantify Misfit", use_aliases=True))

        self.__misfit_quantification(
            event, window_set=window_set, validation=validation
        )

    def __dispatch_forwards_remote_interpolations(self, verbose):
        """
        Dispatch remote interpolation jobs,
        Monitor them, as soon as one finishes, dispatch forward job
        Compute station weights
        """
        if verbose:
            print(Fore.CYAN + "\n ============================= \n")
            print(
                emoji.emojize(
                    ":globe_with_meridians: :point_right: "
                    ":globe_with_meridians: | Interpolation Stage",
                    use_aliases=True,
                )
            )
        print("Will dispatch all interpolation jobs \n")
        for _i, event in enumerate(self.events):
            if verbose:
                print(f"Event {_i+1}/{len(self.events)}:  {event}")
            self.__interpolate_model(event=event, mode="remote")
        print("All interpolations have been dispatched")

        int_job_listener = RemoteJobListener(
            comm=self.comm, job_type="model_interp", events=self.events
        )
        while True:
            int_job_listener.monitor_jobs()
            for event in int_job_listener.events_retrieved_now:
                self.__run_forward_simulation(
                    event=event, verbose=verbose, simulation_created_remotely=True
                )
                self.__compute_station_weights(event, verbose)
                self.comm.project.change_attribute(
                    attribute=f'model_interp_job["{event}"]["retrieved"]',
                    new_value=True,
                )
                self.comm.project.update_iteration_toml()
            for event in int_job_listener.to_repost:
                self.comm.project.change_attribute(
                    attribute=f'model_interp_job["{event}"]["submitted"]',
                    new_value=False,
                )
                self.comm.project.update_iteration_toml()
                self.__interpolate_model(event, mode="remote")
            if len(int_job_listener.events_retrieved_now) > 0:
                print(
                    f"We dispatched {len(int_job_listener.events_retrieved_now)} "
                    "simulations"
                )
            if len(int_job_listener.events_already_retrieved) + len(
                int_job_listener.events_retrieved_now
            ) == len(self.events):
                break

            if not int_job_listener.events_retrieved_now:
                print(f"Waiting {SLEEP_TIME} seconds before trying again")
                time.sleep(SLEEP_TIME)

            int_job_listener.to_repost = []
            int_job_listener.events_retrieved_now = []

        # In case of failure:
        if not self.assert_all_simulations_dispatched():
            self.__dispatch_remaining_forwards(verbose=verbose)
        # Here I need to check if all forwards have been dispatched.
        # It can for example fail if the code crashes in the middle.

    def __dispatch_remaining_forwards(self, verbose):
        # Check whether all forwards have been dispatched
        events_left = []
        for event in self.events:
            submitted, _ = self.__submitted_retrieved(event, sim_type="forward")
            if not submitted:
                m_submitted, m_retrieved = self.__submitted_retrieved(
                    event, "model_interp"
                )
                if m_retrieved:
                    self.__run_forward_simulation(event, verbose)
                    self.__compute_station_weights(event, verbose)
                elif not m_submitted:
                    events_left.append()
                    self.__interpolate_model(event, mode="remote")
                    self.comm.project.change_attribute(
                        attribute=f'model_interp_job["{event}"]["submitted"]',
                        new_value=False,
                    )
                    self.comm.project.update_iteration_toml()
        if len(events_left) == 0:
            return
        int_job_listener = RemoteJobListener(
            comm=self.comm, job_type="model_interp", events=events_left
        )
        while len(int_job_listener.events_already_retrieved) != len(events_left):
            int_job_listener.monitor_jobs()
            for event in int_job_listener.events_retrieved_now:
                self.__run_forward_simulation(event, verbose)
                self.__compute_station_weights(event, verbose)
                self.comm.project.change_attribute(
                    attribute=f'model_interp_job["{event}"]["retrieved"]',
                    new_value=True,
                )
                self.comm.project.update_iteration_toml()
            for event in int_job_listener.to_repost:
                self.comm.project.change_attribute(
                    attribute=f'model_interp_job["{event}"]["submitted"]',
                    new_value=False,
                )
                self.comm.project.update_iteration_toml()
                self.__interpolate_model(event, mode="remote")
            if len(int_job_listener.events_retrieved_now) > 0:
                print(
                    f"We dispatched {len(int_job_listener.events_retrieved_now)} "
                    "simulations"
                )
            int_job_listener.to_repost = []
            int_job_listener.events_retrieved_now = []
            print(f"Waiting {SLEEP_TIME} seconds before trying again")
            time.sleep(SLEEP_TIME)

    def __dispatch_forwards_normal(self, verbose):
        """
        for event:
            (Interpolate)
            Dispatch forward
            Compute station weights
        """
        for event in self.events:
            print(Fore.GREEN + "\n ============================= \n")
            print(f"Event: {event}")
            if self.comm.project.meshes == "multi_mesh":
                if verbose:
                    print(Fore.CYAN + "\n ============================= \n")
                    print(
                        emoji.emojize(
                            ":globe_with_meridians: :point_right: "
                            ":globe_with_meridians: | Interpolation Stage",
                            use_aliases=True,
                        )
                    )
                self.__interpolate_model(event=event, mode="local")
            self.__run_forward_simulation(event, verbose)
            self.__compute_station_weights(event, verbose)
        print("All forward simulations have been dispatched")

    def __dispatch_validation_forwards_remote_interps(self, verbose):
        if verbose:
            print(Fore.CYAN + "\n ============================= \n")
            print(
                emoji.emojize(
                    ":globe_with_meridians: :point_right: "
                    ":globe_with_meridians: | Interpolation Stage",
                    use_aliases=True,
                )
            )
        print("Will dispatch all interpolation jobs \n")
        for _i, event in enumerate(self.events):
            if verbose:
                print(f"Event {_i+1}/{len(self.events)}:  {event}")
            self.__interpolate_model(event=event, mode="remote", validation=True)
        print("All interpolations have been dispatched")

        vint_job_listener = RemoteJobListener(
            comm=self.comm, job_type="model_interp", events=self.events
        )
        while True:
            vint_job_listener.monitor_jobs()
            for event in vint_job_listener.events_retrieved_now:
                self.__run_forward_simulation(event, verbose)
                self.__compute_station_weights(event, verbose)
                self.comm.project.change_attribute(
                    attribute=f'model_interp_job["{event}"]["retrieved"]',
                    new_value=True,
                )
                self.comm.project.update_iteration_toml()
            for event in vint_job_listener.to_repost:
                self.comm.project.change_attribute(
                    attribute=f'model_interp_job["{event}"]["submitted"]',
                    new_value=False,
                )
                self.comm.project.update_iteration_toml()
                self.__interpolate_model(event=event, mode="remote", validation=True)
            if len(vint_job_listener.events_retrieved_now) > 0:
                print(
                    f"We dispatched {len(vint_job_listener.events_retrieved_now)} "
                    "simulations"
                )
            if len(vint_job_listener.events_already_retrieved) + len(
                vint_job_listener.events_retrieved_now
            ) == len(self.events):
                break

            if not vint_job_listener.events_retrieved_now:
                print(f"Waiting {SLEEP_TIME} seconds before trying again")
                time.sleep(SLEEP_TIME)
            vint_job_listener.to_repost = []
            vint_job_listener.events_retrieved_now = []

    def __dispatch_validation_forwards_normal(self, verbose):
        for event in self.comm.project.validation_dataset:
            if self.comm.project.meshes == "multi-mesh":
                if verbose:
                    print(Fore.CYAN + "\n ============================= \n")
                    print(
                        emoji.emojize(
                            ":globe_with_meridians: :point_right: "
                            ":globe_with_meridians: | Interpolation Stage",
                            use_aliases=True,
                        )
                    )
                    print(f"{event} interpolation")

                self.__interpolate_model(event, validation=True, verbose=verbose)
            self.__run_forward_simulation(event, verbose)
            self.__compute_station_weights(event, verbose)

    def __retrieve_forward_simulations(
        self,
        events,
        adjoint,
        windows,
        window_set,
        verbose,
        validation,
    ):
        for_job_listener = RemoteJobListener(
            comm=self.comm, job_type="forward", events=events
        )
        hpc_proc_job_listener = RemoteJobListener(
            comm=self.comm, job_type="hpc_processing", events=events
        )
        while True:
            for_job_listener.monitor_jobs()
            # submit remote jobs for the ones that did not get
            # submitted yet, although forwards are done.
            for event in for_job_listener.events_already_retrieved:
                if self.comm.project.hpc_processing and not validation:
                    self._launch_hpc_processing_job(event)
            for event in for_job_listener.events_retrieved_now:
                if not self.comm.project.hpc_processing:
                    self.__retrieve_seismograms(event=event, verbose=verbose)

                # Here I need to replace this with remote hpc job,
                # then this actually needs be finished before any adjoint
                # jobs are launched
                if self.comm.project.hpc_processing and not validation:
                    self._launch_hpc_processing_job(event)
                else:
                    self.__work_with_retrieved_seismograms(
                        event,
                        windows,
                        window_set,
                        validation,
                        verbose,
                    )
                self.comm.project.change_attribute(
                    attribute=f'forward_job["{event}"]["retrieved"]',
                    new_value=True,
                )
                self.comm.project.update_iteration_toml()
                if adjoint and not self.comm.project.hpc_processing:
                    self.__dispatch_adjoint_simulation(event, verbose)
            for event in for_job_listener.to_repost:
                self.comm.project.change_attribute(
                    attribute=f'forward_job["{event}"]["submitted"]',
                    new_value=False,
                )
                self.comm.project.update_iteration_toml()
                self.__run_forward_simulation(event=event)
            if len(for_job_listener.events_retrieved_now) > 0:
                print(
                    f"Retrieved {len(for_job_listener.events_retrieved_now)} "
                    "seismograms"
                )
            if len(for_job_listener.events_retrieved_now) + len(
                for_job_listener.events_already_retrieved
            ) == len(events) and not self.comm.project.hpc_processing:
                break

            if not for_job_listener.events_retrieved_now:
                print(f"Waiting {SLEEP_TIME} seconds before trying again")
                time.sleep(SLEEP_TIME)

            for_job_listener.to_repost = []
            for_job_listener.events_retrieved_now = []
            if self.comm.project.hpc_processing and adjoint:
                hpc_proc_job_listener.monitor_jobs()
                for event in hpc_proc_job_listener.events_retrieved_now:
                    self.comm.project.change_attribute(
                        attribute=f'hpc_processing_job["{event}"]["retrieved"]',
                        new_value=True)
                    if adjoint and self.comm.project.hpc_processing:
                        self.__dispatch_adjoint_simulation(event, verbose)

                for event in hpc_proc_job_listener.to_repost:
                    self.comm.project.change_attribute(
                        attribute=f'hpc_processing_job["{event}"]["submitted"]',
                        new_value=False,
                    )
                    self.comm.project.update_iteration_toml()
                    self._launch_hpc_processing_job(event)
                if len(hpc_proc_job_listener.events_retrieved_now) + len(
                        hpc_proc_job_listener.events_already_retrieved
                ) == len(events):
                    break

                if not hpc_proc_job_listener.events_retrieved_now:
                    print(f"Waiting {SLEEP_TIME} seconds before trying again")
                    time.sleep(SLEEP_TIME)

                hpc_proc_job_listener.to_repost = []
                hpc_proc_job_listener.events_retrieved_now = []


class AdjointHelper(object):
    """
    A class assisting with everything related to the adjoint simulations

    """

    def __init__(self, comm, events):
        self.comm = comm
        self.events = events

    def dispatch_adjoint_simulations(self, verbose=False):
        """
        Dispatching all adjoint simulations
        """
        for event in self.events:
            self.__dispatch_adjoint_simulation(event, verbose=verbose)

    def process_gradients(
        self, events=None, interpolate=False, smooth_individual=False, verbose=False
    ):
        """
        Wait for adjoint simulations. As soon as one is finished,
        we do the appropriate processing of the gradient.
        In the multi-mesh case, that involves an interpolation
        to the inversion grid.
        """
        if events is None:
            events = self.events
        self.__process_gradients(
            events=events,
            interpolate=interpolate,
            smooth_individual=smooth_individual,
            verbose=verbose,
        )

    def assert_all_simulations_dispatched(self):
        all = True
        for event in self.events:
            submitted, _ = self.__submitted_retrieved(event)
            if not submitted:
                all = False
                break
        return all

    def assert_all_simulations_retrieved(self):
        all = True
        for event in self.events:
            _, retrieved = self.__submitted_retrieved(event)
            if not retrieved:
                all = False
                break
        return all

    def __submitted_retrieved(self, event: str, sim_type="adjoint"):
        """
        Get a tuple of boolean values whether job as been submitted
        and retrieved

        :param event: Name of event
        :type event: str
        :param sim_type: Type of simulation
        :type sim_type: str
        """
        if sim_type == "adjoint":
            job_info = self.comm.project.adjoint_job[event]
        elif sim_type == "gradient_interp":
            job_info = self.comm.project.gradient_interp_job[event]
        elif sim_type == "smoothing":
            if self.comm.project.inversion_mode == "mini-batch":
                job_info = self.comm.project.smoothing_job[event]
            else:
                job_info = self.comm.project.smoothing_job
        return job_info["submitted"], job_info["retrieved"]

    def __process_gradients(
        self, events: list, interpolate: bool, smooth_individual: bool, verbose: bool
    ):

        adj_job_listener = RemoteJobListener(
            comm=self.comm, job_type="adjoint", events=events
        )
        if interpolate:
            interp_job_listener = RemoteJobListener(
                comm=self.comm, job_type="gradient_interp", events=events
            )
            mode = self.comm.project.interpolation_mode

        while True:
            adj_job_listener.monitor_jobs()
            for event in adj_job_listener.events_retrieved_now:
                self.__cut_and_clip_gradient(event=event, verbose=verbose)
                self.comm.project.change_attribute(
                    attribute=f'adjoint_job["{event}"]["retrieved"]',
                    new_value=True,
                )
                self.comm.project.update_iteration_toml()
                if interpolate:
                    if mode == "remote":
                        self.__dispatch_raw_gradient_interpolation(
                            event, verbose=verbose
                        )
                    else:
                        # Here we do interpolate as false as the interpolate
                        # refers to remote interpolation in this case.
                        # It is related to where the gradient can be found.
                        if smooth_individual:
                            self.__dispatch_smoothing(
                                event, interpolate=False, verbose=verbose
                            )
                else:
                    if smooth_individual:
                        self.__dispatch_smoothing(event, interpolate, verbose=verbose)

            for event in adj_job_listener.to_repost:
                self.comm.project.change_attribute(
                    attribute=f'adjoint_job["{event}"]["submitted"]',
                    new_value=False,
                )
                self.comm.project.update_iteration_toml()
                self.__dispatch_adjoint_simulation(event=event, verbose=verbose)
                if len(adj_job_listener.events_retrieved_now) > 0:
                    print(
                        f"Sent {len(adj_job_listener.events_retrieved_now)} "
                        "smoothing jobs to regularisation"
                    )
            if interpolate:
                interp_job_listener.monitor_jobs()
                for event in interp_job_listener.events_retrieved_now:
                    self.comm.project.change_attribute(
                        attribute=f'gradient_interp_job["{event}"]["retrieved"]',
                        new_value=True,
                    )
                    self.comm.project.update_iteration_toml()
                    if smooth_individual:
                        self.__dispatch_smoothing(event, interpolate, verbose=verbose)
                for event in interp_job_listener.to_repost:
                    self.comm.project.change_attribute(
                        attribute=f'gradient_interp_job["{event}"]["submitted"]',
                        new_value=False,
                    )
                    self.comm.project.update_iteration_toml()
                    self.__dispatch_raw_gradient_interpolation(event)
                interp_job_listener.events_retrieved_now = []
                interp_job_listener.to_repost = []
            # Making sure we don't wait if everything is retrieved already
            if len(adj_job_listener.events_already_retrieved) + len(
                adj_job_listener.events_retrieved_now
            ) == len(events):
                break

            if not adj_job_listener.events_retrieved_now:
                print(f"Waiting {SLEEP_TIME} seconds before trying again")
                time.sleep(SLEEP_TIME)

            adj_job_listener.to_repost = []
            adj_job_listener.events_retrieved_now = []

    def __dispatch_raw_gradient_interpolation(self, event: str, verbose=False):
        """
        Take the gradient out of the adjoint simulations and
        interpolate them to the inversion grid prior to smoothing.
        """
        submitted, retrieved = self.__submitted_retrieved(event, "gradient_interp")
        if submitted:
            if verbose:
                print(
                    f"Interpolation for gradient {event} " "has already been submitted"
                )
            return
        hpc_cluster = get_site(self.comm.project.interpolation_site)
        if hpc_cluster.config["site_type"] == "local":
            interp_folder = os.path.join(
                self.comm.project.remote_diff_model_dir,
                "..",
                "INTERPOLATION_WEIGHTS",
                "GRADIENTS",
                event,
            )
        else:
            username = hpc_cluster.config["ssh_settings"]["username"]
            interp_folder = os.path.join(
                "/scratch/snx3000",
                username,
                "INTERPOLATION_WEIGHTS",
                "GRADIENTS",
                event,
            )
        if not hpc_cluster.remote_exists(interp_folder):
            hpc_cluster.remote_mkdir(interp_folder)
        # Here I need to make sure that the correct layers are interpolated
        # I can just do this by specifying the layers, rather than saying
        # nocore. That's less nice though of course. Could be specified
        # in the config file. Then it should work fine.
        self.comm.multi_mesh.interpolate_gradient_to_model(
            event, smooth=False, interp_folder=interp_folder
        )

    def __dispatch_adjoint_simulation(self, event: str, verbose=False):
        """
        Dispatch an adjoint simulation
        :param event: Name of event
        :type event: str
        """
        submitted, retrieved = self.__submitted_retrieved(event, "adjoint")
        iteration = self.comm.project.current_iteration
        if submitted:
            return
        if verbose:
            print(f"Event: {event}")
        adj_src = self.comm.salvus_flow.get_adjoint_source_object(event)
        w_adjoint = self.comm.salvus_flow.construct_adjoint_simulation(event, adj_src)

        if (
            self.comm.project.remote_mesh is not None
            and self.comm.project.meshes == "mono-mesh"
        ):
            w_adjoint.set_mesh(self.comm.project.remote_mesh)

        self.comm.salvus_flow.submit_job(
            event=event,
            simulation=w_adjoint,
            sim_type="adjoint",
            site=self.comm.project.site_name,
            wall_time=self.comm.project.wall_time,
            ranks=self.comm.project.ranks,
        )

    def __dispatch_smoothing(
        self, event: str, interpolate: bool, verbose: bool = False
    ):
        """
        Dispatch a smoothing job for event

        :param event: Name of event
        :type event: str
        :param interpolate: Are we using the multi_mesh approach?
        :type interpolate: bool
        :param verbose: Print information, defaults to False
        :type verbose: bool, optional
        """
        submitted, _ = self.__submitted_retrieved(event, "smoothing")
        if submitted:
            if verbose:
                print(f"Already submitted event {event} for smoothing")
            return

        if interpolate:
            # make sure interpolation has been retrieved
            _, retrieved = self.__submitted_retrieved(event, "gradient_interp")
            if not retrieved:
                if verbose:
                    print(f"Event {event} has not been interpolated")
                return
        if self.comm.project.inversion_mode == "mono-batch":
            self.comm.salvus_flow.retrieve_outputs(event_name=event, sim_type="adjoint")
            print(f"Gradient for event {event} has been retrieved.")
        else:
            self.comm.smoother.run_remote_smoother(event)

    def __cut_and_clip_gradient(self, event, verbose=False):
        """
        Cut sources and receivers from gradient before smoothing.
        We also clip the gradient to some percentile
        This can all be configured in information toml.

        :param event: name of the event
        """
        job = self.comm.salvus_flow.get_job(event, "adjoint")
        output_files = job.get_output_files()
        gradient_path = output_files[0][("adjoint", "gradient", "output_filename")]
        # Connect to daint
        hpc_cluster = get_site(self.comm.project.site_name)

        remote_inversionson_dir = os.path.join(
            self.comm.project.remote_diff_model_dir, "..", "smoothing_info"
        )

        if not hpc_cluster.remote_exists(remote_inversionson_dir):
            hpc_cluster.remote_mkdir(remote_inversionson_dir)

        # copy processing script to hpc
        remote_script = os.path.join(remote_inversionson_dir, "cut_and_clip.py")
        if not hpc_cluster.remote_exists(remote_script):
            hpc_cluster.remote_put(CUT_SOURCE_SCRIPT_PATH, remote_script)

        if self.comm.project.cut_receiver_radius > 0.0:
            raise InversionsonError("Remote receiver cutting not implemented yet.")

        info = {}
        info["filename"] = str(gradient_path)
        info["cutout_radius_in_km"] = self.comm.project.cut_source_radius
        info["source_location"] = self.comm.lasif.get_source(event_name=event)

        info["clipping_percentile"] = self.comm.project.clip_gradient
        info["parameters"] = self.comm.project.inversion_params

        toml_filename = f"{event}_gradient_process.toml"
        with open(toml_filename, "w") as fh:
            toml.dump(info, fh)

        # put toml on daint and remove local toml
        remote_toml = os.path.join(remote_inversionson_dir, toml_filename)
        hpc_cluster.remote_put(toml_filename, remote_toml)
        os.remove(toml_filename)

        # Call script
        print(hpc_cluster.run_ssh_command(f"python {remote_script} {remote_toml}"))


class SmoothingHelper(object):
    """
    A class related to everything regarding the smoothing simulations
    """

    def __init__(self, comm, events):
        self.comm = comm
        self.events = events

    def __remote_summing(self, events, verbose=False):
        """
        Sum gradients on remote for mono-batch case in preparation for.
        smoothing.

        Stores the summed gradient in the local lasif project.

        :param events: List of events to be summed.
        """

        gradient_paths = []
        iteration = self.comm.project.current_iteration

        for event in events:
            if self.comm.project.meshes == "multi-mesh":
                job = self.comm.salvus_flow.get_job(event, "gradient_interp")
                gradient_path = os.path.join(
                    str(job.stderr_path.parent), "output/mesh.h5"
                )

            else:
                job = self.comm.salvus_flow.get_job(event, "adjoint")

                output_files = job.get_output_files()
                gradient_path = output_files[0][
                    ("adjoint", "gradient", "output_filename")
                ]
            gradient_paths.append(str(gradient_path))
        # Connect to daint
        hpc_cluster = get_site(self.comm.project.site_name)

        remote_inversionson_dir = os.path.join(
            self.comm.project.remote_diff_model_dir, "..", "summing_dir"
        )
        if not hpc_cluster.remote_exists(remote_inversionson_dir):
            hpc_cluster.remote_mkdir(remote_inversionson_dir)

        remote_output_path = os.path.join(remote_inversionson_dir, "summed_gradient.h5")
        remote_norms_path = os.path.join(
            remote_inversionson_dir, f"{iteration}_gradient_norms.toml"
        )

        # copy summing script to hpc
        remote_script = os.path.join(remote_inversionson_dir, "gradient_summing.py")
        if not hpc_cluster.remote_exists(remote_script):
            hpc_cluster.remote_put(SUM_GRADIENTS_SCRIPT_PATH, remote_script)

        info = {}
        info["filenames"] = gradient_paths
        info["parameters"] = self.comm.project.inversion_params
        info["output_gradient"] = remote_output_path
        info["event_list"] = events
        info["gradient_norms_path"] = remote_norms_path

        if self.comm.project.optimizer == "adam":
            info["batch_average"] = True  # compute sample average

        toml_filename = f"gradient_sum.toml"
        with open(toml_filename, "w") as fh:
            toml.dump(info, fh)

        # put toml on daint and remove local toml
        remote_toml = os.path.join(remote_inversionson_dir, toml_filename)
        hpc_cluster.remote_put(toml_filename, remote_toml)
        os.remove(toml_filename)

        # Call script
        print(hpc_cluster.run_ssh_command(f"python {remote_script} {remote_toml}"))
        doc_path = os.path.join(
            self.comm.project.paths["inversion_root"], "DOCUMENTATION"
        )
        norm_dict_toml = os.path.join(doc_path, f"{iteration}_gradient_norms.toml")

        store_norms = True
        if store_norms:
            hpc_cluster.remote_get(remote_norms_path, norm_dict_toml)
            all_norms_path = os.path.join(doc_path, "all_norms.toml")
            if not os.path.exists(all_norms_path):
                norm_dict = {}
                with open(all_norms_path, "w") as fh:
                    toml.dump(norm_dict, fh)
            else:
                norm_dict = toml.load(all_norms_path)

            norm_iter_dict = toml.load(norm_dict_toml)
            for event, norm in norm_iter_dict.items():
                norm_dict[event] = float(norm)

            with open(all_norms_path, "w") as fh:
                toml.dump(norm_dict, fh)
        # copy summed gradient over to lasif project
        gradient = (
            self.comm.lasif.lasif_comm.project.paths["gradients"]
            / f"ITERATION_{iteration}"
            / "summed_gradient.h5"
        )
        hpc_cluster.remote_get(remote_output_path, gradient)

        # Only sum the raw gradient in AdamOpt, not the update
        if self.comm.project.optimizer == "adam":
            adam_opt = AdamOpt(self.comm)
            if "VPV" in adam_opt.parameters:
                sum_two_parameters_h5(gradient, ["VPV", "VPH"])

    def dispatch_smoothing_simulations(self, smooth_individual=False, verbose=False):
        """
        Dispatch smoothing simulations. If interpolations needed, they
        are done first.

        :param verbose: Print information, defaults to False
        :type verbose: bool, optional
        """
        interpolate = False
        if self.comm.project.meshes == "multi-mesh":
            interpolate = True
            self.__put_standard_gradient_to_cluster()
        if smooth_individual:
            for event in self.events:
                self.__dispatch_smoothing_simulation(
                    event=event, interpolate=interpolate, verbose=verbose
                )
        else:
            self.__dispatch_smoothing_simulation(event=None, verbose=verbose)

    def monitor_interpolations(self, smooth_individual=False, verbose=False):
        """
        Monitor the status of the interpolations, as soon as one is done,
        the smoothing simulation is dispatched
        """

        events = self.events
        int_job_listener = RemoteJobListener(
            comm=self.comm,
            job_type="gradient_interp",
            events=events,
        )
        int_job_listener.monitor_jobs()
        for event in int_job_listener.not_submitted:
            self.__dispatch_raw_gradient_interpolation(event=event, verbose=verbose)

        while True:
            int_job_listener.monitor_jobs()
            for event in int_job_listener.events_retrieved_now:
                self.comm.project.change_attribute(
                    attribute=f'gradient_interp_job["{event}"]["retrieved"]',
                    new_value=True,
                )
                self.comm.project.update_iteration_toml()
                if smooth_individual:
                    self.__dispatch_smoothing_simulation(
                        event=event,
                        verbose=verbose,
                        interpolate=True,
                    )

            for event in int_job_listener.to_repost:
                self.comm.project.change_attribute(
                    attribute=f'gradient_interp_job["{event}"]["submitted"]',
                    new_value=False,
                )
                self.comm.project.update_iteration_toml()
                self.__dispatch_raw_gradient_interpolation(event=event, verbose=verbose)
            print(
                f"Dispatched {len(int_job_listener.events_retrieved_now)} "
                "Smoothing jobs"
            )
            if len(int_job_listener.events_retrieved_now) + len(
                int_job_listener.events_already_retrieved
            ) == len(events):
                break

            if not int_job_listener.events_retrieved_now:
                print(f"Waiting {SLEEP_TIME} seconds before trying again")
                time.sleep(SLEEP_TIME)

            int_job_listener.to_repost = []
            int_job_listener.events_retrieved_now = []

    def sum_gradients(self, remote_summing=True):
        from inversionson.utils import sum_gradients

        if self.events is None:
            events = self.comm.project.events_in_iteration
        else:
            events = self.events

        if remote_summing:
            self.__remote_summing(events)
            return

        grad_mesh = self.comm.lasif.find_gradient(
            iteration=self.comm.project.current_iteration,
            event=None,
            summed=True,
            smooth=False,
            just_give_path=True,
        )
        if os.path.exists(grad_mesh):
            print("Gradient has already been summed. Moving on")
            return
        gradients = []
        for event in events:
            gradients.append(
                self.comm.lasif.find_gradient(
                    iteration=self.comm.project.current_iteration,
                    event=event,
                    summed=False,
                    smooth=False,
                    just_give_path=False,
                )
            )
        shutil.copy(gradients[0], grad_mesh)
        sum_gradients(mesh=grad_mesh, gradients=gradients)

    def __submitted_retrieved(self, event: str, sim_type="smoothing"):

        if sim_type == "smoothing":
            if (
                self.comm.project.inversion_mode == "mini-batch"
                and not self.comm.project.AdamOpt
            ):
                job_info = self.comm.project.smoothing_job[event]
            else:
                job_info = self.comm.project.smoothing_job

        elif sim_type == "gradient_interp":
            job_info = self.comm.project.gradient_interp_job[event]

        return job_info["submitted"], job_info["retrieved"]

    def __dispatch_smoothing_simulation(
        self, event: str, interpolate: bool = False, verbose: bool = False
    ):
        submitted, retrieved = self.__submitted_retrieved(event)
        # See if smoothing job already submitted

        if submitted:
            sub_ret = "submitted"
            if retrieved:
                sub_ret = "retrieved"
            if verbose:
                print(f"Event {event} has been {sub_ret}. Moving on.")
            return
        if event is None:
            self.comm.smoother.run_remote_smoother(event=event)
            return
        if not interpolate:
            if verbose:
                print(f"Submitting smoothing for {event}")
            self.comm.smoother.run_remote_smoother(event)

        if interpolate:
            submitted, retrieved = self.__submitted_retrieved(
                event, sim_type="gradient_interp"
            )
            if not submitted:
                hpc_cluster = get_site(self.comm.project.interpolation_site)
                if hpc_cluster.config["site_type"] == "local":
                    interp_folder = os.path.join(
                        self.comm.project.remote_diff_model_dir,
                        "..",
                        "INTERPOLATION_WEIGHTS",
                        "GRADIENTS",
                        event,
                    )
                else:
                    username = hpc_cluster.config["ssh_settings"]["username"]
                    interp_folder = os.path.join(
                        "/scratch/snx3000",
                        username,
                        "INTERPOLATION_WEIGHTS",
                        "GRADIENTS",
                        event,
                    )
                if not hpc_cluster.remote_exists(interp_folder):
                    hpc_cluster.remote_mkdir(interp_folder)
                self.comm.multi_mesh.interpolate_gradient_to_model(
                    event,
                    smooth=False,
                    interp_folder=interp_folder,
                )
            else:
                if retrieved:
                    print(f"I'm running the remote smoother now for event {event}")
                    self.comm.smoother.run_remote_smoother(event)
                else:
                    if verbose:
                        print(
                            f"Event {event} is being interpolated," " can't smooth yet"
                        )

    def __dispatch_raw_gradient_interpolation(self, event: str, verbose=False):
        """
        Take the gradient out of the adjoint simulations and
        interpolate them to the inversion grid prior to smoothing.
        """
        hpc_cluster = get_site(self.comm.project.interpolation_site)
        if hpc_cluster.config["site_type"] == "local":
            interp_folder = os.path.join(
                self.comm.project.remote_diff_model_dir,
                "..",
                "INTERPOLATION_WEIGHTS",
                "GRADIENTS",
                event,
            )
        else:
            username = hpc_cluster.config["ssh_settings"]["username"]
            interp_folder = os.path.join(
                "/scratch/snx3000",
                username,
                "INTERPOLATION_WEIGHTS",
                "GRADIENTS",
                event,
            )
        if not hpc_cluster.remote_exists(interp_folder):
            hpc_cluster.remote_mkdir(interp_folder)
        self.comm.multi_mesh.interpolate_gradient_to_model(
            event, smooth=False, interp_folder=interp_folder
        )

    def retrieve_smooth_gradients(
        self, events=None, smooth_individual=False, verbose=False
    ):
        if events is None:
            events = self.events
        if not smooth_individual:
            events = [events]
        smooth_job_listener = RemoteJobListener(self.comm, "smoothing")
        interpolate = False
        if self.comm.project.meshes == "multi-mesh":
            interpolate = True

        while True:
            smooth_job_listener.monitor_jobs()
            for event in smooth_job_listener.events_retrieved_now:
                self.comm.smoother.retrieve_smooth_gradient(event_name=event)
                if not smooth_individual:
                    attribute = 'smoothing_job["retrieved"]'
                else:
                    attribute = f'smoothing_job["{event}"]["retrieved"]'
                self.comm.project.change_attribute(
                    attribute=attribute,
                    new_value=True,
                )
                self.comm.project.update_iteration_toml()
            for event in smooth_job_listener.to_repost:
                if (
                    self.comm.project.inversion_mode == "mono-batch"
                    or self.comm.project.AdamOpt
                ):
                    attribute = 'smoothing_job["submitted"]'
                else:
                    attribute = f'smoothing_job["{event}"]["submitted"]'

                self.comm.project.change_attribute(
                    attribute=attribute,
                    new_value=False,
                )
                self.comm.project.update_iteration_toml()
                print(f"Dispatching smoothing simulation via repost: {event}")
                self.__dispatch_smoothing_simulation(
                    event=event, interpolate=interpolate, verbose=verbose
                )
            if len(smooth_job_listener.events_retrieved_now) > 0:
                print(
                    f"Retrieved {len(smooth_job_listener.events_retrieved_now)} "
                    "smoothing jobs"
                )
            if len(smooth_job_listener.events_already_retrieved) + len(
                smooth_job_listener.events_retrieved_now
            ) == len(events):
                break

            if not smooth_job_listener.events_retrieved_now:
                print(f"Waiting {SLEEP_TIME} seconds before trying again")
                time.sleep(SLEEP_TIME)

            smooth_job_listener.to_repost = []
            smooth_job_listener.events_retrieved_now = []

    def assert_all_simulations_dispatched(self, smooth_individual=False):
        all = True
        if not smooth_individual:
            submitted, _ = self.__submitted_retrieved(None)
            if submitted:
                return True
            else:
                return False
        for event in self.events:
            submitted, _ = self.__submitted_retrieved(event)
            if not submitted:
                all = False
                break
        return all

    def assert_all_simulations_retrieved(self, smooth_individual=False):
        all = True
        if not smooth_individual:
            _, retrieved = self.__submitted_retrieved(None)
            if retrieved:
                return True
            else:
                return False
        for event in self.events:
            _, retrieved = self.__submitted_retrieved(event)
            if not retrieved:
                all = False
                break
        return all

    def __put_standard_gradient_to_cluster(self):
        self.comm.lasif.move_gradient_to_cluster()<|MERGE_RESOLUTION|>--- conflicted
+++ resolved
@@ -19,10 +19,7 @@
 from inversionson.utils import sum_two_parameters_h5
 
 SLEEP_TIME = 10
-<<<<<<< HEAD
-max_reposts = 0
-=======
->>>>>>> 12c2a016
+max_reposts = 3
 
 CUT_SOURCE_SCRIPT_PATH = os.path.join(
     os.path.dirname(
@@ -106,7 +103,7 @@
             "adjoint",
             "model_interp",
             "gradient_interp",
-            "hpc_processing"
+            "hpc_processing",
         ]:
             self.__monitor_jobs(job_dict=job_dict)
         elif self.job_type == "smoothing":
@@ -194,7 +191,7 @@
                         print(f"Job {s.name}, will resubmit event {event}")
                         self.to_repost.append(event)
                         reposts += 1
-                        if reposts >= 3:
+                        if reposts >= max_reposts:
                             print("No I've actually reposted this too often \n")
                             print("There must be something wrong.")
                             raise InversionsonError("Too many reposts")
@@ -613,8 +610,7 @@
 
         iteration = self.comm.project.current_iteration
 
-        job_name = self.comm.salvus_flow.get_job_name(event=event,
-                                                       sim_type="forward")
+        job_name = self.comm.salvus_flow.get_job_name(event=event, sim_type="forward")
         forward_job = sapi.get_job(
             site_name=self.comm.project.site_name, job_name=job_name
         )
@@ -627,8 +623,9 @@
         max_period = self.comm.project.max_period
         lasif_root = self.comm.project.lasif_root
         proc_filename = f"preprocessed_{int(min_period)}s_to_{int(max_period)}s.h5"
-        local_proc_file = os.path.join(lasif_root, "PROCESSED_DATA", "EARTHQUAKES",
-                     event, proc_filename)
+        local_proc_file = os.path.join(
+            lasif_root, "PROCESSED_DATA", "EARTHQUAKES", event, proc_filename
+        )
 
         remote_proc_file_name = f"{event}_{proc_filename}"
 
@@ -640,8 +637,7 @@
         if not hpc_cluster.remote_exists(remote_processed_dir):
             hpc_cluster.remote_mkdir(remote_processed_dir)
 
-        remote_proc_path = os.path.join(remote_processed_dir,
-                                        remote_proc_file_name)
+        remote_proc_path = os.path.join(remote_processed_dir, remote_proc_file_name)
         if not hpc_cluster.remote_exists(remote_proc_path):
             hpc_cluster.remote_put(local_proc_file, remote_proc_path)
 
@@ -680,7 +676,6 @@
         if not hpc_cluster.remote_exists(remote_script):
             hpc_cluster.remote_put(PROCESS_OUTPUT_SCRIPT_PATH, remote_script)
 
-
         # Now submit the job here (make commands) and make a custom job
         # Now submit a job here
 
@@ -690,12 +685,14 @@
         wall_time = self.comm.project.model_interp_wall_time
         from salvus.flow.sites import job, remote_io_site
 
-        commands = [remote_io_site.site_utils.RemoteCommand(
-            command="mkdir output", execute_with_mpi=False
-        ), remote_io_site.site_utils.RemoteCommand(
-            command=f"python {remote_script} {remote_toml}",
-            execute_with_mpi=False
-        )]
+        commands = [
+            remote_io_site.site_utils.RemoteCommand(
+                command="mkdir output", execute_with_mpi=False
+            ),
+            remote_io_site.site_utils.RemoteCommand(
+                command=f"python {remote_script} {remote_toml}", execute_with_mpi=False
+            ),
+        ]
 
         job = job.Job(
             site=sapi.get_site(self.comm.project.interpolation_site),
@@ -875,8 +872,7 @@
             print(f"Event: {event}")
 
         adj_src = self.comm.salvus_flow.get_adjoint_source_object(event)
-        w_adjoint = self.comm.salvus_flow.construct_adjoint_simulation(event,
-                                                                       adj_src)
+        w_adjoint = self.comm.salvus_flow.construct_adjoint_simulation(event, adj_src)
 
         if (
             self.comm.project.remote_mesh is not None
@@ -1210,9 +1206,12 @@
                     f"Retrieved {len(for_job_listener.events_retrieved_now)} "
                     "seismograms"
                 )
-            if len(for_job_listener.events_retrieved_now) + len(
-                for_job_listener.events_already_retrieved
-            ) == len(events) and not self.comm.project.hpc_processing:
+            if (
+                len(for_job_listener.events_retrieved_now)
+                + len(for_job_listener.events_already_retrieved)
+                == len(events)
+                and not self.comm.project.hpc_processing
+            ):
                 break
 
             if not for_job_listener.events_retrieved_now:
@@ -1226,7 +1225,8 @@
                 for event in hpc_proc_job_listener.events_retrieved_now:
                     self.comm.project.change_attribute(
                         attribute=f'hpc_processing_job["{event}"]["retrieved"]',
-                        new_value=True)
+                        new_value=True,
+                    )
                     if adjoint and self.comm.project.hpc_processing:
                         self.__dispatch_adjoint_simulation(event, verbose)
 
@@ -1238,7 +1238,7 @@
                     self.comm.project.update_iteration_toml()
                     self._launch_hpc_processing_job(event)
                 if len(hpc_proc_job_listener.events_retrieved_now) + len(
-                        hpc_proc_job_listener.events_already_retrieved
+                    hpc_proc_job_listener.events_already_retrieved
                 ) == len(events):
                     break
 
