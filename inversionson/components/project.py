--- conflicted
+++ resolved
@@ -248,20 +248,12 @@
         if "optimizer" not in self.info.keys():
             raise InversionsonError(
                 "We need to know what type of optimization you want. "
-<<<<<<< HEAD
                 "The available ones are 'Adam' and 'SGDM'"
-=======
-                "The available ones are 'Adam', 'SGDM'"
->>>>>>> d2f50cf1
                 "Key: optimizer"
             )
 
         if self.info["optimizer"].lower() not in ["adam", "sgdm"]:
-<<<<<<< HEAD
             raise InversionsonError("We only accept 'adam' and 'sgdm'")
-=======
-            raise InversionsonError("We only accept 'adam'")
->>>>>>> d2f50cf1
 
         # Smoothing
         if "Smoothing" not in self.info.keys():
@@ -540,7 +532,9 @@
             os.mkdir(self.paths["documentation"] / "BACKUP")
 
         optimizer = self.get_optimizer()
-        self.smoothing_tensor_order = optimizer.get_tensor_order(optimizer.initial_model)
+        self.smoothing_tensor_order = optimizer.get_tensor_order(
+            optimizer.initial_model
+        )
         if not first:
             self.current_iteration = optimizer.iteration_name
             self.print(
